--- conflicted
+++ resolved
@@ -22,11 +22,7 @@
  *
  * The idea of this implementation is quite simple and abvious. When the
  * get_list is not empty, consumer takes a message. Otherwise the consumer
-<<<<<<< HEAD
- * wait until put_list is not empty, and swap two lists. This method performs
-=======
  * waits till put_list is not empty, and swap two lists. This method performs
->>>>>>> 5f906f31
  * well when the queue is very busy, and the number of consumers is big.
  */
 
